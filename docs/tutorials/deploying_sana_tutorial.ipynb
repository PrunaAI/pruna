<<<<<<< HEAD
=======
{
 "cells": [
  {
   "cell_type": "markdown",
   "metadata": {},
   "source": [
    "# Optimize and Deploy AI Models with Pruna and Hugging Face\n",
    "\n",
    "Objective: Build a complete tutorial demonstrating how to optimize the [Efficient-Large-Model/Sana_600M_1024px_ControlNet_HED](https://huggingface.co/Efficient-Large-Model/Sana_600M_1024px_ControlNet_HED) diffusion model using Pruna and deploy it seamlessly to the Hugging Face Hub.\n",
    "\n",
    "Model: [Efficient-Large-Model/Sana_600M_1024px_ControlNet_HED](https://huggingface.co/Efficient-Large-Model/Sana_600M_1024px_ControlNet_HED)\n",
    "\n",
    "Dataset: [data-is-better-together/open-image-preferences-v1-binarized](https://huggingface.co/datasets/data-is-better-together/open-image-preferences-v1-binarized)\n",
    "\n",
    "To follow along, ensure that you have the Pruna SDK installed along with all required third-party libraries. Running this tutorial in a clean virtual environment is recommended for a smooth setup."
   ]
  },
  {
   "cell_type": "markdown",
   "metadata": {},
   "source": [
    "<a target=\"_blank\" href=\"https://colab.research.google.com/github/PrunaAI/pruna/blob/v|version|/docs/tutorials/deploying_sana_tutorial.ipynb\">\n",
    "    <img src=\"https://colab.research.google.com/assets/colab-badge.svg\" alt=\"Open In Colab\"/>\n",
    "</a>"
   ]
  },
  {
   "cell_type": "code",
   "execution_count": null,
   "metadata": {},
   "outputs": [],
   "source": [
    "pip install pruna "
   ]
  },
  {
   "cell_type": "code",
   "execution_count": null,
   "metadata": {},
   "outputs": [],
   "source": [
    "pip install datasets huggingface_hub gradio "
   ]
  },
  {
   "cell_type": "markdown",
   "metadata": {},
   "source": [
    "You will need to login on the Hugging Face Hub for using the model weights. We also need to select the best available device for executing the notebook. Run the cells below to do the same."
   ]
  },
  {
   "cell_type": "code",
   "execution_count": 1,
   "metadata": {},
   "outputs": [
    {
     "data": {
      "application/vnd.jupyter.widget-view+json": {
       "model_id": "0cddba2c14fe4f0fa3761154584ebc9b",
       "version_major": 2,
       "version_minor": 0
      },
      "text/plain": [
       "VBox(children=(HTML(value='<center> <img\\nsrc=https://huggingface.co/front/assets/huggingface_logo-noborder.sv…"
      ]
     },
     "metadata": {},
     "output_type": "display_data"
    },
    {
     "name": "stderr",
     "output_type": "stream",
     "text": [
      "Token has not been saved to git credential helper.\n"
     ]
    }
   ],
   "source": [
    "from huggingface_hub import notebook_login\n",
    "\n",
    "notebook_login()"
   ]
  },
  {
   "cell_type": "code",
   "execution_count": 3,
   "metadata": {},
   "outputs": [],
   "source": [
    "import torch\n",
    "\n",
    "device = \"cuda\" if torch.cuda.is_available() else \"mps\" if torch.backends.mps.is_available() else \"cpu\""
   ]
  },
  {
   "cell_type": "markdown",
   "metadata": {},
   "source": [
    "## 1. Smash Configuration\n",
    "\n",
    "To optimize the model effectively, we first define the configuration methods that enhance its performance. For detailed options and parameter explanations, refer to the [SmashConfig guide](https://docs.pruna.ai/en/stable/docs_pruna/user_manual/configure.html).\n",
    "\n",
    "In this tutorial, we will:\n",
    "\n",
    "* Select **hqq_diffusers** to reduce memory usage during inference.\n",
    "* Set the **weight bit precision** to 8 bits for the diffusers model:\n",
    "* Upload the optimized (“smashed”) model to the Hugging Face Hub for easy access, sharing, and deployment in downstream applications."
   ]
  },
  {
   "cell_type": "code",
   "execution_count": null,
   "metadata": {},
   "outputs": [],
   "source": [
    "import torch\n",
    "from diffusers import SanaPipeline\n",
    "\n",
    "from pruna import PrunaModel, SmashConfig, smash\n",
    "\n",
    "# Define the model ID\n",
    "model_id = \"Efficient-Large-Model/Sana_600M_512px_diffusers\"\n",
    "\n",
    "# Load the pre-trained model\n",
    "pipe = SanaPipeline.from_pretrained(model_id, variant=\"fp16\", torch_dtype=torch.float16)\n",
    "pipe = pipe.to(device)\n",
    "\n",
    "# 2. Configure Pruna smash\n",
    "smash_config = SmashConfig()\n",
    "smash_config[\"quantizer\"] = \"hqq_diffusers\"  # Quantizer to reduce memory usage\n",
    "smash_config[\"hqq_diffusers_weight_bits\"] = 8\n",
    "\n",
    "# 3. Smash (optimize) the model\n",
    "smashed_pipe = smash(model=pipe, smash_config=smash_config)\n",
    "\n",
    "# 4. Push the smashed pipeline to Hugging Face Hub using save_to_hub\n",
    "smashed_pipe.save_to_hub(\"AINovice2005/Sana_600M_ControlNet_HED-smashed\")\n",
    "\n",
    "print(\"✅ Smashed Sana model uploaded successfully to Hugging Face Hub.\")"
   ]
  },
  {
   "cell_type": "markdown",
   "metadata": {},
   "source": [
    "## **2. Load and Collate Dataset**\n",
    "\n",
    "In this step, we will load the dataset required for optimizing and evaluating the model. This dataset will provide the input data needed to assess the model’s performance after applying optimization techniques such as quantization.\n",
    "\n",
    "We will use the [`data-is-better-together/open-image-preferences-v1-binarized`](https://huggingface.co/datasets/data-is-better-together/open-image-preferences-v1-binarized) dataset, which contains binarized user image preferences and prompts for image generation tasks. Correctly loading and collating the dataset ensures that the input is properly prepared, enabling smooth evaluation."
   ]
  },
  {
   "cell_type": "code",
   "execution_count": 1,
   "metadata": {},
   "outputs": [
    {
     "name": "stderr",
     "output_type": "stream",
     "text": [
      "/teamspace/studios/this_studio/.venv/lib/python3.11/site-packages/tqdm/auto.py:21: TqdmWarning: IProgress not found. Please update jupyter and ipywidgets. See https://ipywidgets.readthedocs.io/en/stable/user_install.html\n",
      "  from .autonotebook import tqdm as notebook_tqdm\n",
      "Multiple distributions found for package optimum. Picked distribution: optimum\n",
      "WARNING:opentelemetry.metrics._internal:Overriding of current MeterProvider is not allowed\n",
      "Using the latest cached version of the dataset since data-is-better-together/open-image-preferences-v1-binarized couldn't be found on the Hugging Face Hub\n",
      "WARNING:datasets.load:Using the latest cached version of the dataset since data-is-better-together/open-image-preferences-v1-binarized couldn't be found on the Hugging Face Hub\n",
      "Found the latest cached dataset configuration 'default' at /teamspace/studios/this_studio/.cache/huggingface/datasets/data-is-better-together___open-image-preferences-v1-binarized/default/0.0.0/421d9b4e11f22d576a15c14e38aaa4687748023f (last modified on Fri Jul 18 09:52:53 2025).\n",
      "WARNING:datasets.packaged_modules.cache.cache:Found the latest cached dataset configuration 'default' at /teamspace/studios/this_studio/.cache/huggingface/datasets/data-is-better-together___open-image-preferences-v1-binarized/default/0.0.0/421d9b4e11f22d576a15c14e38aaa4687748023f (last modified on Fri Jul 18 09:52:53 2025).\n",
      "INFO - Loaded only training, splitting train 80/10/10 into train, validation and test...\n",
      "INFO - Testing compatibility with image_generation_collate...\n"
     ]
    }
   ],
   "source": [
    "from datasets import load_dataset\n",
    "\n",
    "from pruna.data.pruna_datamodule import PrunaDataModule\n",
    "from pruna.data.utils import split_train_into_train_val_test\n",
    "\n",
    "# Load dataset\n",
    "ds_dict = load_dataset(\"data-is-better-together/open-image-preferences-v1-binarized\")\n",
    "\n",
    "# Extract 'train' split before splitting\n",
    "train_dataset = ds_dict[\"train\"]\n",
    "\n",
    "# Split train into train/val/test\n",
    "train_ds, val_ds, test_ds = split_train_into_train_val_test(train_dataset, seed=42)\n",
    "\n",
    "# Initialize PrunaDataModule\n",
    "datamodule = PrunaDataModule.from_datasets(\n",
    "    datasets=(train_ds, val_ds, test_ds),\n",
    "    collate_fn=\"image_generation_collate\",\n",
    "    collate_fn_args={\"img_size\": 512, \"output_format\": \"float\",\"image_col\": \"chosen\",\"text_col\": \"prompt\"},\n",
    ")\n",
    "\n",
    "# Limit datasets to 5 samples each for quick testing\n",
    "datamodule.limit_datasets(5)\n"
   ]
  },
  {
   "cell_type": "markdown",
   "metadata": {},
   "source": [
    "## 3. Evaluate the Model\n",
    "\n",
    "Now that the model and dataset are set up, we can proceed to evaluate the model using the **Pruna Evaluation Agent**. This evaluation helps us measure the model’s current performance before optimization, providing a baseline for comparison. It assesses how well the model performs on the given dataset and generates relevant metrics that will guide us in understanding the impact of our optimization configurations later."
   ]
  },
  {
   "cell_type": "code",
   "execution_count": 9,
   "metadata": {},
   "outputs": [
    {
     "name": "stderr",
     "output_type": "stream",
     "text": [
      "Fetching 18 files: 100%|██████████| 18/18 [00:00<00:00, 61082.10it/s]\n",
      "INFO - Using best available device: 'cuda'\n",
      "WARNING - Argument cache_dir not found in config file. Skipping...\n"
     ]
    },
    {
     "name": "stderr",
     "output_type": "stream",
     "text": [
      "100%|██████████| 231/231 [00:00<00:00, 31455.24it/s]\n",
      "100%|██████████| 230/230 [00:00<00:00, 6577.51it/s]\n",
      "Loading pipeline components...:  50%|█████     | 2/4 [00:02<00:01,  1.08it/s]\n",
      "Loading checkpoint shards:   0%|          | 0/2 [00:00<?, ?it/s]\n",
      "Loading checkpoint shards:  50%|█████     | 1/2 [00:02<00:02,  2.44s/it]\n",
      "Loading checkpoint shards: 100%|██████████| 2/2 [00:02<00:00,  1.29s/it]\n",
      "Loading pipeline components...: 100%|██████████| 4/4 [00:04<00:00,  1.20s/it]\n"
     ]
    },
    {
     "ename": "OutOfMemoryError",
     "evalue": "CUDA out of memory. Tried to allocate 82.00 MiB. GPU 0 has a total capacity of 21.96 GiB of which 63.12 MiB is free. Process 20197 has 21.89 GiB memory in use. Of the allocated memory 21.60 GiB is allocated by PyTorch, and 76.25 MiB is reserved by PyTorch but unallocated. If reserved but unallocated memory is large try setting PYTORCH_CUDA_ALLOC_CONF=expandable_segments:True to avoid fragmentation.  See documentation for Memory Management  (https://pytorch.org/docs/stable/notes/cuda.html#environment-variables)",
     "output_type": "error",
     "traceback": [
      "\u001b[31m---------------------------------------------------------------------------\u001b[39m",
      "\u001b[31mOutOfMemoryError\u001b[39m                          Traceback (most recent call last)",
      "\u001b[36mCell\u001b[39m\u001b[36m \u001b[39m\u001b[32mIn[9]\u001b[39m\u001b[32m, line 12\u001b[39m\n\u001b[32m      9\u001b[39m \u001b[38;5;28;01mfrom\u001b[39;00m\u001b[38;5;250m \u001b[39m\u001b[34;01mpruna\u001b[39;00m\u001b[38;5;250m \u001b[39m\u001b[38;5;28;01mimport\u001b[39;00m PrunaModel\n\u001b[32m     11\u001b[39m \u001b[38;5;66;03m# Load the smashed (optimized) model pipeline from Hugging Face Hub\u001b[39;00m\n\u001b[32m---> \u001b[39m\u001b[32m12\u001b[39m smashed_pipe = \u001b[43mPrunaModel\u001b[49m\u001b[43m.\u001b[49m\u001b[43mfrom_hub\u001b[49m\u001b[43m(\u001b[49m\u001b[33;43m\"\u001b[39;49m\u001b[33;43mAINovice2005/Sana_600M_ControlNet_HED-smashed\u001b[39;49m\u001b[33;43m\"\u001b[39;49m\u001b[43m)\u001b[49m\n\u001b[32m     14\u001b[39m \u001b[38;5;66;03m# Define evaluation metrics (example: total time and latency)\u001b[39;00m\n\u001b[32m     15\u001b[39m metrics = [\n\u001b[32m     16\u001b[39m     TotalTimeMetric(n_iterations=\u001b[32m1\u001b[39m, n_warmup_iterations=\u001b[32m1\u001b[39m),\n\u001b[32m     17\u001b[39m     LatencyMetric(n_iterations=\u001b[32m1\u001b[39m, n_warmup_iterations=\u001b[32m1\u001b[39m),\n\u001b[32m     18\u001b[39m ]\n",
      "\u001b[36mFile \u001b[39m\u001b[32m~/pruna/src/pruna/telemetry/metrics.py:218\u001b[39m, in \u001b[36mtrack_usage.<locals>.decorator.<locals>.wrapper\u001b[39m\u001b[34m(*args, **kwargs)\u001b[39m\n\u001b[32m    216\u001b[39m smash_config = \u001b[38;5;28mrepr\u001b[39m(smash_config) \u001b[38;5;28;01mif\u001b[39;00m smash_config \u001b[38;5;129;01mis\u001b[39;00m \u001b[38;5;129;01mnot\u001b[39;00m \u001b[38;5;28;01mNone\u001b[39;00m \u001b[38;5;28;01melse\u001b[39;00m \u001b[33m\"\u001b[39m\u001b[33m\"\u001b[39m\n\u001b[32m    217\u001b[39m \u001b[38;5;28;01mtry\u001b[39;00m:\n\u001b[32m--> \u001b[39m\u001b[32m218\u001b[39m     result = \u001b[43mfunc\u001b[49m\u001b[43m(\u001b[49m\u001b[43m*\u001b[49m\u001b[43margs\u001b[49m\u001b[43m,\u001b[49m\u001b[43m \u001b[49m\u001b[43m*\u001b[49m\u001b[43m*\u001b[49m\u001b[43mkwargs\u001b[49m\u001b[43m)\u001b[49m\n\u001b[32m    219\u001b[39m     increment_counter(function_name, success=\u001b[38;5;28;01mTrue\u001b[39;00m, smash_config=smash_config)\n\u001b[32m    220\u001b[39m     \u001b[38;5;28;01mreturn\u001b[39;00m result\n",
      "\u001b[36mFile \u001b[39m\u001b[32m~/pruna/src/pruna/engine/pruna_model.py:359\u001b[39m, in \u001b[36mPrunaModel.from_hub\u001b[39m\u001b[34m(repo_id, revision, cache_dir, local_dir, library_name, library_version, user_agent, proxies, etag_timeout, force_download, token, local_files_only, allow_patterns, ignore_patterns, max_workers, tqdm_class, headers, endpoint, local_dir_use_symlinks, resume_download, **kwargs)\u001b[39m\n\u001b[32m    280\u001b[39m \u001b[38;5;129m@staticmethod\u001b[39m\n\u001b[32m    281\u001b[39m \u001b[38;5;129m@track_usage\u001b[39m\n\u001b[32m    282\u001b[39m \u001b[38;5;28;01mdef\u001b[39;00m\u001b[38;5;250m \u001b[39m\u001b[34mfrom_hub\u001b[39m(\n\u001b[32m   (...)\u001b[39m\u001b[32m    304\u001b[39m     **kwargs,\n\u001b[32m    305\u001b[39m ) -> PrunaModel:\n\u001b[32m    306\u001b[39m \u001b[38;5;250m    \u001b[39m\u001b[33;03m\"\"\"\u001b[39;00m\n\u001b[32m    307\u001b[39m \u001b[33;03m    Load a `PrunaModel` from the specified repository.\u001b[39;00m\n\u001b[32m    308\u001b[39m \n\u001b[32m   (...)\u001b[39m\u001b[32m    357\u001b[39m \u001b[33;03m        The loaded `PrunaModel` instance.\u001b[39;00m\n\u001b[32m    358\u001b[39m \u001b[33;03m    \"\"\"\u001b[39;00m\n\u001b[32m--> \u001b[39m\u001b[32m359\u001b[39m     model, smash_config = \u001b[43mload_pruna_model_from_hub\u001b[49m\u001b[43m(\u001b[49m\n\u001b[32m    360\u001b[39m \u001b[43m        \u001b[49m\u001b[43mrepo_id\u001b[49m\u001b[43m=\u001b[49m\u001b[43mrepo_id\u001b[49m\u001b[43m,\u001b[49m\n\u001b[32m    361\u001b[39m \u001b[43m        \u001b[49m\u001b[43mrevision\u001b[49m\u001b[43m=\u001b[49m\u001b[43mrevision\u001b[49m\u001b[43m,\u001b[49m\n\u001b[32m    362\u001b[39m \u001b[43m        \u001b[49m\u001b[43mcache_dir\u001b[49m\u001b[43m=\u001b[49m\u001b[43mcache_dir\u001b[49m\u001b[43m,\u001b[49m\n\u001b[32m    363\u001b[39m \u001b[43m        \u001b[49m\u001b[43mlocal_dir\u001b[49m\u001b[43m=\u001b[49m\u001b[43mlocal_dir\u001b[49m\u001b[43m,\u001b[49m\n\u001b[32m    364\u001b[39m \u001b[43m        \u001b[49m\u001b[43mlibrary_name\u001b[49m\u001b[43m=\u001b[49m\u001b[43mlibrary_name\u001b[49m\u001b[43m,\u001b[49m\n\u001b[32m    365\u001b[39m \u001b[43m        \u001b[49m\u001b[43mlibrary_version\u001b[49m\u001b[43m=\u001b[49m\u001b[43mlibrary_version\u001b[49m\u001b[43m,\u001b[49m\n\u001b[32m    366\u001b[39m \u001b[43m        \u001b[49m\u001b[43muser_agent\u001b[49m\u001b[43m=\u001b[49m\u001b[43muser_agent\u001b[49m\u001b[43m,\u001b[49m\n\u001b[32m    367\u001b[39m \u001b[43m        \u001b[49m\u001b[43mproxies\u001b[49m\u001b[43m=\u001b[49m\u001b[43mproxies\u001b[49m\u001b[43m,\u001b[49m\n\u001b[32m    368\u001b[39m \u001b[43m        \u001b[49m\u001b[43metag_timeout\u001b[49m\u001b[43m=\u001b[49m\u001b[43metag_timeout\u001b[49m\u001b[43m,\u001b[49m\n\u001b[32m    369\u001b[39m \u001b[43m        \u001b[49m\u001b[43mforce_download\u001b[49m\u001b[43m=\u001b[49m\u001b[43mforce_download\u001b[49m\u001b[43m,\u001b[49m\n\u001b[32m    370\u001b[39m \u001b[43m        \u001b[49m\u001b[43mtoken\u001b[49m\u001b[43m=\u001b[49m\u001b[43mtoken\u001b[49m\u001b[43m,\u001b[49m\n\u001b[32m    371\u001b[39m \u001b[43m        \u001b[49m\u001b[43mlocal_files_only\u001b[49m\u001b[43m=\u001b[49m\u001b[43mlocal_files_only\u001b[49m\u001b[43m,\u001b[49m\n\u001b[32m    372\u001b[39m \u001b[43m        \u001b[49m\u001b[43mallow_patterns\u001b[49m\u001b[43m=\u001b[49m\u001b[43mallow_patterns\u001b[49m\u001b[43m,\u001b[49m\n\u001b[32m    373\u001b[39m \u001b[43m        \u001b[49m\u001b[43mignore_patterns\u001b[49m\u001b[43m=\u001b[49m\u001b[43mignore_patterns\u001b[49m\u001b[43m,\u001b[49m\n\u001b[32m    374\u001b[39m \u001b[43m        \u001b[49m\u001b[43mmax_workers\u001b[49m\u001b[43m=\u001b[49m\u001b[43mmax_workers\u001b[49m\u001b[43m,\u001b[49m\n\u001b[32m    375\u001b[39m \u001b[43m        \u001b[49m\u001b[43mtqdm_class\u001b[49m\u001b[43m=\u001b[49m\u001b[43mtqdm_class\u001b[49m\u001b[43m,\u001b[49m\n\u001b[32m    376\u001b[39m \u001b[43m        \u001b[49m\u001b[43mheaders\u001b[49m\u001b[43m=\u001b[49m\u001b[43mheaders\u001b[49m\u001b[43m,\u001b[49m\n\u001b[32m    377\u001b[39m \u001b[43m        \u001b[49m\u001b[43mendpoint\u001b[49m\u001b[43m=\u001b[49m\u001b[43mendpoint\u001b[49m\u001b[43m,\u001b[49m\n\u001b[32m    378\u001b[39m \u001b[43m        \u001b[49m\u001b[43m*\u001b[49m\u001b[43m*\u001b[49m\u001b[43mkwargs\u001b[49m\u001b[43m,\u001b[49m\n\u001b[32m    379\u001b[39m \u001b[43m        \u001b[49m\u001b[38;5;66;43;03m# Deprecated args\u001b[39;49;00m\n\u001b[32m    380\u001b[39m \u001b[43m        \u001b[49m\u001b[43mlocal_dir_use_symlinks\u001b[49m\u001b[43m=\u001b[49m\u001b[43mlocal_dir_use_symlinks\u001b[49m\u001b[43m,\u001b[49m\n\u001b[32m    381\u001b[39m \u001b[43m        \u001b[49m\u001b[43mresume_download\u001b[49m\u001b[43m=\u001b[49m\u001b[43mresume_download\u001b[49m\u001b[43m,\u001b[49m\n\u001b[32m    382\u001b[39m \u001b[43m    \u001b[49m\u001b[43m)\u001b[49m\n\u001b[32m    383\u001b[39m     \u001b[38;5;28;01mif\u001b[39;00m \u001b[38;5;129;01mnot\u001b[39;00m \u001b[38;5;28misinstance\u001b[39m(model, PrunaModel):\n\u001b[32m    384\u001b[39m         model = PrunaModel(model=model, smash_config=smash_config)\n",
      "\u001b[36mFile \u001b[39m\u001b[32m~/pruna/src/pruna/engine/load.py:185\u001b[39m, in \u001b[36mload_pruna_model_from_hub\u001b[39m\u001b[34m(repo_id, revision, cache_dir, local_dir, library_name, library_version, user_agent, proxies, etag_timeout, force_download, token, local_files_only, allow_patterns, ignore_patterns, max_workers, tqdm_class, headers, endpoint, local_dir_use_symlinks, resume_download, **kwargs)\u001b[39m\n\u001b[32m    109\u001b[39m \u001b[38;5;250m\u001b[39m\u001b[33;03m\"\"\"\u001b[39;00m\n\u001b[32m    110\u001b[39m \u001b[33;03mLoad a Pruna model from the Hugging Face Hub.\u001b[39;00m\n\u001b[32m    111\u001b[39m \n\u001b[32m   (...)\u001b[39m\u001b[32m    160\u001b[39m \u001b[33;03m    The loaded model and its SmashConfig.\u001b[39;00m\n\u001b[32m    161\u001b[39m \u001b[33;03m\"\"\"\u001b[39;00m\n\u001b[32m    162\u001b[39m path = snapshot_download(\n\u001b[32m    163\u001b[39m     repo_id=repo_id,\n\u001b[32m    164\u001b[39m     repo_type=\u001b[33m\"\u001b[39m\u001b[33mmodel\u001b[39m\u001b[33m\"\u001b[39m,\n\u001b[32m   (...)\u001b[39m\u001b[32m    183\u001b[39m     resume_download=resume_download,\n\u001b[32m    184\u001b[39m )\n\u001b[32m--> \u001b[39m\u001b[32m185\u001b[39m \u001b[38;5;28;01mreturn\u001b[39;00m \u001b[43mload_pruna_model\u001b[49m\u001b[43m(\u001b[49m\u001b[43mmodel_path\u001b[49m\u001b[43m=\u001b[49m\u001b[43mpath\u001b[49m\u001b[43m,\u001b[49m\u001b[43m \u001b[49m\u001b[43m*\u001b[49m\u001b[43m*\u001b[49m\u001b[43mkwargs\u001b[49m\u001b[43m)\u001b[49m\n",
      "\u001b[36mFile \u001b[39m\u001b[32m~/pruna/src/pruna/engine/load.py:76\u001b[39m, in \u001b[36mload_pruna_model\u001b[39m\u001b[34m(model_path, **kwargs)\u001b[39m\n\u001b[32m     73\u001b[39m \u001b[38;5;28;01mif\u001b[39;00m \u001b[38;5;28mlen\u001b[39m(smash_config.load_fns) > \u001b[32m1\u001b[39m:\n\u001b[32m     74\u001b[39m     pruna_logger.error(\u001b[33mf\u001b[39m\u001b[33m\"\u001b[39m\u001b[33mLoad functions not used: \u001b[39m\u001b[38;5;132;01m{\u001b[39;00msmash_config.load_fns[\u001b[32m1\u001b[39m:]\u001b[38;5;132;01m}\u001b[39;00m\u001b[33m\"\u001b[39m)\n\u001b[32m---> \u001b[39m\u001b[32m76\u001b[39m model = \u001b[43mLOAD_FUNCTIONS\u001b[49m\u001b[43m[\u001b[49m\u001b[43msmash_config\u001b[49m\u001b[43m.\u001b[49m\u001b[43mload_fns\u001b[49m\u001b[43m[\u001b[49m\u001b[32;43m0\u001b[39;49m\u001b[43m]\u001b[49m\u001b[43m]\u001b[49m\u001b[43m(\u001b[49m\u001b[43mmodel_path\u001b[49m\u001b[43m,\u001b[49m\u001b[43m \u001b[49m\u001b[43msmash_config\u001b[49m\u001b[43m,\u001b[49m\u001b[43m \u001b[49m\u001b[43m*\u001b[49m\u001b[43m*\u001b[49m\u001b[43mkwargs\u001b[49m\u001b[43m)\u001b[49m\n\u001b[32m     78\u001b[39m \u001b[38;5;66;03m# check if there are any algorithms to reapply\u001b[39;00m\n\u001b[32m     79\u001b[39m \u001b[38;5;28;01mif\u001b[39;00m \u001b[38;5;28many\u001b[39m(algorithm \u001b[38;5;129;01mis\u001b[39;00m \u001b[38;5;129;01mnot\u001b[39;00m \u001b[38;5;28;01mNone\u001b[39;00m \u001b[38;5;28;01mfor\u001b[39;00m algorithm \u001b[38;5;129;01min\u001b[39;00m smash_config.reapply_after_load.values()):\n",
      "\u001b[36mFile \u001b[39m\u001b[32m~/pruna/src/pruna/engine/load.py:528\u001b[39m, in \u001b[36mLOAD_FUNCTIONS.__call__\u001b[39m\u001b[34m(self, *args, **kwargs)\u001b[39m\n\u001b[32m    512\u001b[39m \u001b[38;5;250m\u001b[39m\u001b[33;03m\"\"\"\u001b[39;00m\n\u001b[32m    513\u001b[39m \u001b[33;03mCall the load function.\u001b[39;00m\n\u001b[32m    514\u001b[39m \n\u001b[32m   (...)\u001b[39m\u001b[32m    525\u001b[39m \u001b[33;03m    The result of the load function.\u001b[39;00m\n\u001b[32m    526\u001b[39m \u001b[33;03m\"\"\"\u001b[39;00m\n\u001b[32m    527\u001b[39m \u001b[38;5;28;01mif\u001b[39;00m \u001b[38;5;28mself\u001b[39m.value \u001b[38;5;129;01mis\u001b[39;00m \u001b[38;5;129;01mnot\u001b[39;00m \u001b[38;5;28;01mNone\u001b[39;00m:\n\u001b[32m--> \u001b[39m\u001b[32m528\u001b[39m     \u001b[38;5;28;01mreturn\u001b[39;00m \u001b[38;5;28;43mself\u001b[39;49m\u001b[43m.\u001b[49m\u001b[43mvalue\u001b[49m\u001b[43m(\u001b[49m\u001b[43m*\u001b[49m\u001b[43margs\u001b[49m\u001b[43m,\u001b[49m\u001b[43m \u001b[49m\u001b[43m*\u001b[49m\u001b[43m*\u001b[49m\u001b[43mkwargs\u001b[49m\u001b[43m)\u001b[49m\n\u001b[32m    529\u001b[39m \u001b[38;5;28;01mreturn\u001b[39;00m \u001b[38;5;28;01mNone\u001b[39;00m\n",
      "\u001b[36mFile \u001b[39m\u001b[32m~/pruna/src/pruna/engine/load.py:472\u001b[39m, in \u001b[36mload_hqq_diffusers\u001b[39m\u001b[34m(path, smash_config, **kwargs)\u001b[39m\n\u001b[32m    470\u001b[39m     model = auto_hqq_hf_diffusers_model.from_quantized(path, **kwargs)\n\u001b[32m    471\u001b[39m \u001b[38;5;66;03m# HQQ does not support direct loading on the correct device, so we move it afterwards\u001b[39;00m\n\u001b[32m--> \u001b[39m\u001b[32m472\u001b[39m \u001b[43mmove_to_device\u001b[49m\u001b[43m(\u001b[49m\u001b[43mmodel\u001b[49m\u001b[43m,\u001b[49m\u001b[43m \u001b[49m\u001b[43msmash_config\u001b[49m\u001b[43m.\u001b[49m\u001b[43mdevice\u001b[49m\u001b[43m,\u001b[49m\u001b[43m \u001b[49m\u001b[43mdevice_map\u001b[49m\u001b[43m=\u001b[49m\u001b[43msmash_config\u001b[49m\u001b[43m.\u001b[49m\u001b[43mdevice_map\u001b[49m\u001b[43m)\u001b[49m\n\u001b[32m    473\u001b[39m \u001b[38;5;28;01mreturn\u001b[39;00m model\n",
      "\u001b[36mFile \u001b[39m\u001b[32m~/pruna/src/pruna/engine/utils.py:158\u001b[39m, in \u001b[36mmove_to_device\u001b[39m\u001b[34m(model, device, raise_error, device_map)\u001b[39m\n\u001b[32m    154\u001b[39m     model.to(device)\n\u001b[32m    155\u001b[39m \u001b[38;5;28;01mexcept\u001b[39;00m torch.cuda.OutOfMemoryError \u001b[38;5;28;01mas\u001b[39;00m e:\n\u001b[32m    156\u001b[39m     \u001b[38;5;66;03m# there is anyway no way to recover from this error\u001b[39;00m\n\u001b[32m    157\u001b[39m     \u001b[38;5;66;03m# raise it here for better traceability\u001b[39;00m\n\u001b[32m--> \u001b[39m\u001b[32m158\u001b[39m     \u001b[38;5;28;01mraise\u001b[39;00m e\n\u001b[32m    159\u001b[39m \u001b[38;5;28;01mexcept\u001b[39;00m (\u001b[38;5;167;01mValueError\u001b[39;00m, \u001b[38;5;167;01mRecursionError\u001b[39;00m, \u001b[38;5;167;01mRuntimeError\u001b[39;00m, \u001b[38;5;167;01mAttributeError\u001b[39;00m, \u001b[38;5;167;01mTypeError\u001b[39;00m) \u001b[38;5;28;01mas\u001b[39;00m e:\n\u001b[32m    160\u001b[39m     \u001b[38;5;28;01mif\u001b[39;00m raise_error:\n",
      "\u001b[36mFile \u001b[39m\u001b[32m~/pruna/src/pruna/engine/utils.py:154\u001b[39m, in \u001b[36mmove_to_device\u001b[39m\u001b[34m(model, device, raise_error, device_map)\u001b[39m\n\u001b[32m    151\u001b[39m     model.hf_device_map = {\u001b[33m\"\u001b[39m\u001b[33m\"\u001b[39m: \u001b[33m\"\u001b[39m\u001b[33mcpu\u001b[39m\u001b[33m\"\u001b[39m \u001b[38;5;28;01mif\u001b[39;00m device == \u001b[33m\"\u001b[39m\u001b[33mcpu\u001b[39m\u001b[33m\"\u001b[39m \u001b[38;5;28;01melse\u001b[39;00m \u001b[32m0\u001b[39m}\n\u001b[32m    153\u001b[39m \u001b[38;5;28;01mtry\u001b[39;00m:\n\u001b[32m--> \u001b[39m\u001b[32m154\u001b[39m     \u001b[43mmodel\u001b[49m\u001b[43m.\u001b[49m\u001b[43mto\u001b[49m\u001b[43m(\u001b[49m\u001b[43mdevice\u001b[49m\u001b[43m)\u001b[49m\n\u001b[32m    155\u001b[39m \u001b[38;5;28;01mexcept\u001b[39;00m torch.cuda.OutOfMemoryError \u001b[38;5;28;01mas\u001b[39;00m e:\n\u001b[32m    156\u001b[39m     \u001b[38;5;66;03m# there is anyway no way to recover from this error\u001b[39;00m\n\u001b[32m    157\u001b[39m     \u001b[38;5;66;03m# raise it here for better traceability\u001b[39;00m\n\u001b[32m    158\u001b[39m     \u001b[38;5;28;01mraise\u001b[39;00m e\n",
      "\u001b[36mFile \u001b[39m\u001b[32m~/.venv/lib/python3.11/site-packages/diffusers/pipelines/pipeline_utils.py:541\u001b[39m, in \u001b[36mDiffusionPipeline.to\u001b[39m\u001b[34m(self, *args, **kwargs)\u001b[39m\n\u001b[32m    539\u001b[39m     module.to(device=device)\n\u001b[32m    540\u001b[39m \u001b[38;5;28;01melif\u001b[39;00m \u001b[38;5;129;01mnot\u001b[39;00m is_loaded_in_4bit_bnb \u001b[38;5;129;01mand\u001b[39;00m \u001b[38;5;129;01mnot\u001b[39;00m is_loaded_in_8bit_bnb \u001b[38;5;129;01mand\u001b[39;00m \u001b[38;5;129;01mnot\u001b[39;00m is_group_offloaded:\n\u001b[32m--> \u001b[39m\u001b[32m541\u001b[39m     \u001b[43mmodule\u001b[49m\u001b[43m.\u001b[49m\u001b[43mto\u001b[49m\u001b[43m(\u001b[49m\u001b[43mdevice\u001b[49m\u001b[43m,\u001b[49m\u001b[43m \u001b[49m\u001b[43mdtype\u001b[49m\u001b[43m)\u001b[49m\n\u001b[32m    543\u001b[39m \u001b[38;5;28;01mif\u001b[39;00m (\n\u001b[32m    544\u001b[39m     module.dtype == torch.float16\n\u001b[32m    545\u001b[39m     \u001b[38;5;129;01mand\u001b[39;00m \u001b[38;5;28mstr\u001b[39m(device) \u001b[38;5;129;01min\u001b[39;00m [\u001b[33m\"\u001b[39m\u001b[33mcpu\u001b[39m\u001b[33m\"\u001b[39m]\n\u001b[32m    546\u001b[39m     \u001b[38;5;129;01mand\u001b[39;00m \u001b[38;5;129;01mnot\u001b[39;00m silence_dtype_warnings\n\u001b[32m    547\u001b[39m     \u001b[38;5;129;01mand\u001b[39;00m \u001b[38;5;129;01mnot\u001b[39;00m is_offloaded\n\u001b[32m    548\u001b[39m ):\n\u001b[32m    549\u001b[39m     logger.warning(\n\u001b[32m    550\u001b[39m         \u001b[33m\"\u001b[39m\u001b[33mPipelines loaded with `dtype=torch.float16` cannot run with `cpu` device. It\u001b[39m\u001b[33m\"\u001b[39m\n\u001b[32m    551\u001b[39m         \u001b[33m\"\u001b[39m\u001b[33m is not recommended to move them to `cpu` as running them will fail. Please make\u001b[39m\u001b[33m\"\u001b[39m\n\u001b[32m   (...)\u001b[39m\u001b[32m    554\u001b[39m         \u001b[33m\"\u001b[39m\u001b[33m `torch_dtype=torch.float16` argument, or use another device for inference.\u001b[39m\u001b[33m\"\u001b[39m\n\u001b[32m    555\u001b[39m     )\n",
      "\u001b[36mFile \u001b[39m\u001b[32m~/.venv/lib/python3.11/site-packages/transformers/modeling_utils.py:4110\u001b[39m, in \u001b[36mPreTrainedModel.to\u001b[39m\u001b[34m(self, *args, **kwargs)\u001b[39m\n\u001b[32m   4105\u001b[39m     \u001b[38;5;28;01mif\u001b[39;00m dtype_present_in_args:\n\u001b[32m   4106\u001b[39m         \u001b[38;5;28;01mraise\u001b[39;00m \u001b[38;5;167;01mValueError\u001b[39;00m(\n\u001b[32m   4107\u001b[39m             \u001b[33m\"\u001b[39m\u001b[33mYou cannot cast a GPTQ model in a new `dtype`. Make sure to load the model using `from_pretrained` using the desired\u001b[39m\u001b[33m\"\u001b[39m\n\u001b[32m   4108\u001b[39m             \u001b[33m\"\u001b[39m\u001b[33m `dtype` by passing the correct `torch_dtype` argument.\u001b[39m\u001b[33m\"\u001b[39m\n\u001b[32m   4109\u001b[39m         )\n\u001b[32m-> \u001b[39m\u001b[32m4110\u001b[39m \u001b[38;5;28;01mreturn\u001b[39;00m \u001b[38;5;28;43msuper\u001b[39;49m\u001b[43m(\u001b[49m\u001b[43m)\u001b[49m\u001b[43m.\u001b[49m\u001b[43mto\u001b[49m\u001b[43m(\u001b[49m\u001b[43m*\u001b[49m\u001b[43margs\u001b[49m\u001b[43m,\u001b[49m\u001b[43m \u001b[49m\u001b[43m*\u001b[49m\u001b[43m*\u001b[49m\u001b[43mkwargs\u001b[49m\u001b[43m)\u001b[49m\n",
      "\u001b[36mFile \u001b[39m\u001b[32m~/.venv/lib/python3.11/site-packages/torch/nn/modules/module.py:1355\u001b[39m, in \u001b[36mModule.to\u001b[39m\u001b[34m(self, *args, **kwargs)\u001b[39m\n\u001b[32m   1352\u001b[39m         \u001b[38;5;28;01melse\u001b[39;00m:\n\u001b[32m   1353\u001b[39m             \u001b[38;5;28;01mraise\u001b[39;00m\n\u001b[32m-> \u001b[39m\u001b[32m1355\u001b[39m \u001b[38;5;28;01mreturn\u001b[39;00m \u001b[38;5;28;43mself\u001b[39;49m\u001b[43m.\u001b[49m\u001b[43m_apply\u001b[49m\u001b[43m(\u001b[49m\u001b[43mconvert\u001b[49m\u001b[43m)\u001b[49m\n",
      "\u001b[36mFile \u001b[39m\u001b[32m~/.venv/lib/python3.11/site-packages/torch/nn/modules/module.py:915\u001b[39m, in \u001b[36mModule._apply\u001b[39m\u001b[34m(self, fn, recurse)\u001b[39m\n\u001b[32m    913\u001b[39m \u001b[38;5;28;01mif\u001b[39;00m recurse:\n\u001b[32m    914\u001b[39m     \u001b[38;5;28;01mfor\u001b[39;00m module \u001b[38;5;129;01min\u001b[39;00m \u001b[38;5;28mself\u001b[39m.children():\n\u001b[32m--> \u001b[39m\u001b[32m915\u001b[39m         \u001b[43mmodule\u001b[49m\u001b[43m.\u001b[49m\u001b[43m_apply\u001b[49m\u001b[43m(\u001b[49m\u001b[43mfn\u001b[49m\u001b[43m)\u001b[49m\n\u001b[32m    917\u001b[39m \u001b[38;5;28;01mdef\u001b[39;00m\u001b[38;5;250m \u001b[39m\u001b[34mcompute_should_use_set_data\u001b[39m(tensor, tensor_applied):\n\u001b[32m    918\u001b[39m     \u001b[38;5;28;01mif\u001b[39;00m torch._has_compatible_shallow_copy_type(tensor, tensor_applied):\n\u001b[32m    919\u001b[39m         \u001b[38;5;66;03m# If the new tensor has compatible tensor type as the existing tensor,\u001b[39;00m\n\u001b[32m    920\u001b[39m         \u001b[38;5;66;03m# the current behavior is to change the tensor in-place using `.data =`,\u001b[39;00m\n\u001b[32m   (...)\u001b[39m\u001b[32m    925\u001b[39m         \u001b[38;5;66;03m# global flag to let the user control whether they want the future\u001b[39;00m\n\u001b[32m    926\u001b[39m         \u001b[38;5;66;03m# behavior of overwriting the existing tensor or not.\u001b[39;00m\n",
      "\u001b[36mFile \u001b[39m\u001b[32m~/.venv/lib/python3.11/site-packages/torch/nn/modules/module.py:915\u001b[39m, in \u001b[36mModule._apply\u001b[39m\u001b[34m(self, fn, recurse)\u001b[39m\n\u001b[32m    913\u001b[39m \u001b[38;5;28;01mif\u001b[39;00m recurse:\n\u001b[32m    914\u001b[39m     \u001b[38;5;28;01mfor\u001b[39;00m module \u001b[38;5;129;01min\u001b[39;00m \u001b[38;5;28mself\u001b[39m.children():\n\u001b[32m--> \u001b[39m\u001b[32m915\u001b[39m         \u001b[43mmodule\u001b[49m\u001b[43m.\u001b[49m\u001b[43m_apply\u001b[49m\u001b[43m(\u001b[49m\u001b[43mfn\u001b[49m\u001b[43m)\u001b[49m\n\u001b[32m    917\u001b[39m \u001b[38;5;28;01mdef\u001b[39;00m\u001b[38;5;250m \u001b[39m\u001b[34mcompute_should_use_set_data\u001b[39m(tensor, tensor_applied):\n\u001b[32m    918\u001b[39m     \u001b[38;5;28;01mif\u001b[39;00m torch._has_compatible_shallow_copy_type(tensor, tensor_applied):\n\u001b[32m    919\u001b[39m         \u001b[38;5;66;03m# If the new tensor has compatible tensor type as the existing tensor,\u001b[39;00m\n\u001b[32m    920\u001b[39m         \u001b[38;5;66;03m# the current behavior is to change the tensor in-place using `.data =`,\u001b[39;00m\n\u001b[32m   (...)\u001b[39m\u001b[32m    925\u001b[39m         \u001b[38;5;66;03m# global flag to let the user control whether they want the future\u001b[39;00m\n\u001b[32m    926\u001b[39m         \u001b[38;5;66;03m# behavior of overwriting the existing tensor or not.\u001b[39;00m\n",
      "    \u001b[31m[... skipping similar frames: Module._apply at line 915 (1 times)]\u001b[39m\n",
      "\u001b[36mFile \u001b[39m\u001b[32m~/.venv/lib/python3.11/site-packages/torch/nn/modules/module.py:915\u001b[39m, in \u001b[36mModule._apply\u001b[39m\u001b[34m(self, fn, recurse)\u001b[39m\n\u001b[32m    913\u001b[39m \u001b[38;5;28;01mif\u001b[39;00m recurse:\n\u001b[32m    914\u001b[39m     \u001b[38;5;28;01mfor\u001b[39;00m module \u001b[38;5;129;01min\u001b[39;00m \u001b[38;5;28mself\u001b[39m.children():\n\u001b[32m--> \u001b[39m\u001b[32m915\u001b[39m         \u001b[43mmodule\u001b[49m\u001b[43m.\u001b[49m\u001b[43m_apply\u001b[49m\u001b[43m(\u001b[49m\u001b[43mfn\u001b[49m\u001b[43m)\u001b[49m\n\u001b[32m    917\u001b[39m \u001b[38;5;28;01mdef\u001b[39;00m\u001b[38;5;250m \u001b[39m\u001b[34mcompute_should_use_set_data\u001b[39m(tensor, tensor_applied):\n\u001b[32m    918\u001b[39m     \u001b[38;5;28;01mif\u001b[39;00m torch._has_compatible_shallow_copy_type(tensor, tensor_applied):\n\u001b[32m    919\u001b[39m         \u001b[38;5;66;03m# If the new tensor has compatible tensor type as the existing tensor,\u001b[39;00m\n\u001b[32m    920\u001b[39m         \u001b[38;5;66;03m# the current behavior is to change the tensor in-place using `.data =`,\u001b[39;00m\n\u001b[32m   (...)\u001b[39m\u001b[32m    925\u001b[39m         \u001b[38;5;66;03m# global flag to let the user control whether they want the future\u001b[39;00m\n\u001b[32m    926\u001b[39m         \u001b[38;5;66;03m# behavior of overwriting the existing tensor or not.\u001b[39;00m\n",
      "\u001b[36mFile \u001b[39m\u001b[32m~/.venv/lib/python3.11/site-packages/torch/nn/modules/module.py:942\u001b[39m, in \u001b[36mModule._apply\u001b[39m\u001b[34m(self, fn, recurse)\u001b[39m\n\u001b[32m    938\u001b[39m \u001b[38;5;66;03m# Tensors stored in modules are graph leaves, and we don't want to\u001b[39;00m\n\u001b[32m    939\u001b[39m \u001b[38;5;66;03m# track autograd history of `param_applied`, so we have to use\u001b[39;00m\n\u001b[32m    940\u001b[39m \u001b[38;5;66;03m# `with torch.no_grad():`\u001b[39;00m\n\u001b[32m    941\u001b[39m \u001b[38;5;28;01mwith\u001b[39;00m torch.no_grad():\n\u001b[32m--> \u001b[39m\u001b[32m942\u001b[39m     param_applied = \u001b[43mfn\u001b[49m\u001b[43m(\u001b[49m\u001b[43mparam\u001b[49m\u001b[43m)\u001b[49m\n\u001b[32m    943\u001b[39m p_should_use_set_data = compute_should_use_set_data(param, param_applied)\n\u001b[32m    945\u001b[39m \u001b[38;5;66;03m# subclasses may have multiple child tensors so we need to use swap_tensors\u001b[39;00m\n",
      "\u001b[36mFile \u001b[39m\u001b[32m~/.venv/lib/python3.11/site-packages/torch/nn/modules/module.py:1341\u001b[39m, in \u001b[36mModule.to.<locals>.convert\u001b[39m\u001b[34m(t)\u001b[39m\n\u001b[32m   1334\u001b[39m     \u001b[38;5;28;01mif\u001b[39;00m convert_to_format \u001b[38;5;129;01mis\u001b[39;00m \u001b[38;5;129;01mnot\u001b[39;00m \u001b[38;5;28;01mNone\u001b[39;00m \u001b[38;5;129;01mand\u001b[39;00m t.dim() \u001b[38;5;129;01min\u001b[39;00m (\u001b[32m4\u001b[39m, \u001b[32m5\u001b[39m):\n\u001b[32m   1335\u001b[39m         \u001b[38;5;28;01mreturn\u001b[39;00m t.to(\n\u001b[32m   1336\u001b[39m             device,\n\u001b[32m   1337\u001b[39m             dtype \u001b[38;5;28;01mif\u001b[39;00m t.is_floating_point() \u001b[38;5;129;01mor\u001b[39;00m t.is_complex() \u001b[38;5;28;01melse\u001b[39;00m \u001b[38;5;28;01mNone\u001b[39;00m,\n\u001b[32m   1338\u001b[39m             non_blocking,\n\u001b[32m   1339\u001b[39m             memory_format=convert_to_format,\n\u001b[32m   1340\u001b[39m         )\n\u001b[32m-> \u001b[39m\u001b[32m1341\u001b[39m     \u001b[38;5;28;01mreturn\u001b[39;00m \u001b[43mt\u001b[49m\u001b[43m.\u001b[49m\u001b[43mto\u001b[49m\u001b[43m(\u001b[49m\n\u001b[32m   1342\u001b[39m \u001b[43m        \u001b[49m\u001b[43mdevice\u001b[49m\u001b[43m,\u001b[49m\n\u001b[32m   1343\u001b[39m \u001b[43m        \u001b[49m\u001b[43mdtype\u001b[49m\u001b[43m \u001b[49m\u001b[38;5;28;43;01mif\u001b[39;49;00m\u001b[43m \u001b[49m\u001b[43mt\u001b[49m\u001b[43m.\u001b[49m\u001b[43mis_floating_point\u001b[49m\u001b[43m(\u001b[49m\u001b[43m)\u001b[49m\u001b[43m \u001b[49m\u001b[38;5;129;43;01mor\u001b[39;49;00m\u001b[43m \u001b[49m\u001b[43mt\u001b[49m\u001b[43m.\u001b[49m\u001b[43mis_complex\u001b[49m\u001b[43m(\u001b[49m\u001b[43m)\u001b[49m\u001b[43m \u001b[49m\u001b[38;5;28;43;01melse\u001b[39;49;00m\u001b[43m \u001b[49m\u001b[38;5;28;43;01mNone\u001b[39;49;00m\u001b[43m,\u001b[49m\n\u001b[32m   1344\u001b[39m \u001b[43m        \u001b[49m\u001b[43mnon_blocking\u001b[49m\u001b[43m,\u001b[49m\n\u001b[32m   1345\u001b[39m \u001b[43m    \u001b[49m\u001b[43m)\u001b[49m\n\u001b[32m   1346\u001b[39m \u001b[38;5;28;01mexcept\u001b[39;00m \u001b[38;5;167;01mNotImplementedError\u001b[39;00m \u001b[38;5;28;01mas\u001b[39;00m e:\n\u001b[32m   1347\u001b[39m     \u001b[38;5;28;01mif\u001b[39;00m \u001b[38;5;28mstr\u001b[39m(e) == \u001b[33m\"\u001b[39m\u001b[33mCannot copy out of meta tensor; no data!\u001b[39m\u001b[33m\"\u001b[39m:\n",
      "\u001b[31mOutOfMemoryError\u001b[39m: CUDA out of memory. Tried to allocate 82.00 MiB. GPU 0 has a total capacity of 21.96 GiB of which 63.12 MiB is free. Process 20197 has 21.89 GiB memory in use. Of the allocated memory 21.60 GiB is allocated by PyTorch, and 76.25 MiB is reserved by PyTorch but unallocated. If reserved but unallocated memory is large try setting PYTORCH_CUDA_ALLOC_CONF=expandable_segments:True to avoid fragmentation.  See documentation for Memory Management  (https://pytorch.org/docs/stable/notes/cuda.html#environment-variables)"
     ]
    }
   ],
   "source": [
    "# Import required modules from Pruna\n",
    "from pruna.data.pruna_datamodule import PrunaDataModule\n",
    "from pruna.evaluation.evaluation_agent import EvaluationAgent\n",
    "from pruna.evaluation.metrics import (\n",
    "    LatencyMetric,\n",
    "    TotalTimeMetric,\n",
    ")\n",
    "from pruna.evaluation.task import Task\n",
    "from pruna import PrunaModel\n",
    "\n",
    "# Load the smashed (optimized) model pipeline from Hugging Face Hub\n",
    "smashed_pipe = PrunaModel.from_hub(\"AINovice2005/Sana_600M_ControlNet_HED-smashed\")\n",
    "\n",
    "# Define evaluation metrics (example: total time and latency)\n",
    "metrics = [\n",
    "    TotalTimeMetric(n_iterations=1, n_warmup_iterations=1),\n",
    "    LatencyMetric(n_iterations=1, n_warmup_iterations=1),\n",
    "]\n",
    "\n",
    "# Define the evaluation task with metrics and datamodule\n",
    "# (Ensure `datamodule` and `device` are defined before this script runs)\n",
    "task = Task(metrics, datamodule=datamodule, device=device)\n",
    "\n",
    "# Initialize the evaluation agent\n",
    "eval_agent = EvaluationAgent(task)\n",
    "\n",
    "# Move smashed model to evaluation device (GPU or CPU)\n",
    "smashed_pipe.move_to_device(device)\n",
    "\n",
    "# Evaluate the smashed model pipeline using the evaluation agent\n",
    "smashed_model_results = eval_agent.evaluate(smashed_pipe)\n",
    "\n",
    "# Optionally, print results for verification\n",
    "print(smashed_model_results)\n"
   ]
  },
  {
   "cell_type": "code",
   "execution_count": 8,
   "metadata": {},
   "outputs": [],
   "source": [
    "import gc\n",
    "import torch\n",
    "\n",
    "# Run garbage collector to free Python memory references\n",
    "gc.collect()\n",
    "\n",
    "# Empty cached GPU memory that is no longer needed\n",
    "torch.cuda.empty_cache()\n",
    "\n",
    "# Optionally, if using PyTorch >=1.9, clear CUDA’s allocator memory as well\n",
    "torch.cuda.ipc_collect()\n"
   ]
  },
  {
   "cell_type": "markdown",
   "metadata": {},
   "source": [
    "## 4. Gradio Demo\n",
    "\n",
    "Once the model has been optimized, we can deploy the smashed model using **Gradio** to create an interactive demo. This allows anyone to test the model’s capabilities directly in their browser.\n",
    "\n",
    "In this section, we will:\n",
    "\n",
    "* Show how to deploy the optimized model on the Hugging Face Hub with a Gradio demo\n",
    "* Discuss considerations such as **handling queuing**, especially if multiple users access the demo simultaneously\n",
    "* Highlight best practices for integrating Gradio demos in your Hugging Face Space to ensure a smooth and responsive user experience\n",
    "\n",
    "Creating a Gradio demo not only showcases your optimized model effectively but also enables easy sharing and real-world testing by the community."
   ]
  },
  {
   "cell_type": "code",
   "execution_count": 1,
   "metadata": {},
   "outputs": [
    {
     "name": "stderr",
     "output_type": "stream",
     "text": [
      "Multiple distributions found for package optimum. Picked distribution: optimum\n",
      "WARNING:opentelemetry.metrics._internal:Overriding of current MeterProvider is not allowed\n"
     ]
    },
    {
     "data": {
      "application/vnd.jupyter.widget-view+json": {
       "model_id": "6468c1697d234010875d157eb8c72416",
       "version_major": 2,
       "version_minor": 0
      },
      "text/plain": [
       "Fetching 18 files:   0%|          | 0/18 [00:00<?, ?it/s]"
      ]
     },
     "metadata": {},
     "output_type": "display_data"
    },
    {
     "name": "stderr",
     "output_type": "stream",
     "text": [
      "INFO - Using best available device: 'cuda'\n",
      "WARNING - Argument cache_dir not found in config file. Skipping...\n",
      "/teamspace/studios/this_studio/.venv/lib/python3.10/site-packages/diffusers/configuration_utils.py:248: FutureWarning: It is deprecated to pass a pretrained model name or path to `from_config`.If you were trying to load a model, please use <class 'diffusers.models.transformers.sana_transformer.SanaTransformer2DModel'>.load_config(...) followed by <class 'diffusers.models.transformers.sana_transformer.SanaTransformer2DModel'>.from_config(...) instead. Otherwise, please make sure to pass a configuration dictionary instead. This functionality will be removed in v1.0.0.\n",
      "  deprecate(\"config-passed-as-path\", \"1.0.0\", deprecation_message, standard_warn=False)\n",
      "100%|██████████| 231/231 [00:00<00:00, 59364.27it/s]\n",
      "100%|██████████| 230/230 [00:00<00:00, 7521.71it/s]\n"
     ]
    },
    {
     "data": {
      "application/vnd.jupyter.widget-view+json": {
       "model_id": "b5dd4b952897485d8f8b493d23ab915d",
       "version_major": 2,
       "version_minor": 0
      },
      "text/plain": [
       "Loading pipeline components...:   0%|          | 0/4 [00:00<?, ?it/s]"
      ]
     },
     "metadata": {},
     "output_type": "display_data"
    },
    {
     "data": {
      "application/vnd.jupyter.widget-view+json": {
       "model_id": "3a0ffb436674441c88cbea19d63f887c",
       "version_major": 2,
       "version_minor": 0
      },
      "text/plain": [
       "Loading checkpoint shards:   0%|          | 0/2 [00:00<?, ?it/s]"
      ]
     },
     "metadata": {},
     "output_type": "display_data"
    },
    {
     "name": "stderr",
     "output_type": "stream",
     "text": [
      "WARNING - Could not move model to device: Cannot copy out of meta tensor; no data! Please use torch.nn.Module.to_empty() instead of torch.nn.Module.to() when moving module from meta to a different device.\n",
      "/teamspace/studios/this_studio/.venv/lib/python3.10/site-packages/gradio/interface.py:419: UserWarning: The `allow_flagging` parameter in `Interface` is deprecated.Use `flagging_mode` instead.\n",
      "  warnings.warn(\n"
     ]
    },
    {
     "name": "stdout",
     "output_type": "stream",
     "text": [
      "* Running on local URL:  http://127.0.0.1:7860\n",
      "* To create a public link, set `share=True` in `launch()`.\n"
     ]
    },
    {
     "data": {
      "text/html": [
       "<div><iframe src=\"http://127.0.0.1:7860/\" width=\"100%\" height=\"500\" allow=\"autoplay; camera; microphone; clipboard-read; clipboard-write;\" frameborder=\"0\" allowfullscreen></iframe></div>"
      ],
      "text/plain": [
       "<IPython.core.display.HTML object>"
      ]
     },
     "metadata": {},
     "output_type": "display_data"
    }
   ],
   "source": [
    "import gradio as gr\n",
    "\n",
    "from pruna import PrunaModel\n",
    "\n",
    "# Load PrunaModel\n",
    "model = PrunaModel.from_hub(\"AINovice2005/Sana_600M_ControlNet_HED-smashed\")\n",
    "\n",
    "\n",
    "# Inference function\n",
    "def generate_image(prompt):\n",
    "    \"\"\"Generate an image from a given text prompt.\"\"\"\n",
    "    result = pipe(prompt, num_inference_steps=25, guidance_scale=7.5)\n",
    "    return result.images[0]\n",
    "\n",
    "\n",
    "# Create Gradio interface with queueing enabled\n",
    "demo = gr.Interface(\n",
    "    fn=generate_image,\n",
    "    inputs=gr.Textbox(lines=2, placeholder=\"Enter your prompt here...\", label=\"Prompt\"),\n",
    "    outputs=gr.Image(type=\"pil\"),\n",
    "    title=\"Sana Smashed Text-to-Image Demo\",\n",
    "    description=\"Generate high-quality images using the smashed Sana diffusion model optimized with Pruna.\",\n",
    "    allow_flagging=\"never\",\n",
    ")\n",
    "\n",
    "# Enable queueing to handle multiple users\n",
    "demo.queue()\n",
    "\n",
    "# Launch the app\n",
    "if __name__ == \"__main__\":\n",
    "    demo.launch()"
   ]
  },
  {
   "cell_type": "markdown",
   "metadata": {},
   "source": [
    "## Conclusions\n",
    "In this tutorial, we have covered the end-to-end workflow for optimizing and evaluating a text-to-image diffusion model using Pruna.\n",
    "\n",
    "We began by loading the Sana base model and defining the SmashConfig with the desired optimization algorithms and parameters. We then smashed the base model, obtaining an optimized version, and ensured its performance improvements by running an evaluation with the EvaluationAgent.\n",
    "\n",
    "After optimization, we demonstrated how to deploy the smashed model using Gradio to create an interactive demo. This enables anyone to test the model’s capabilities directly in their browser. This end-to-end approach makes it easy to explore trade-offs, iterate on optimization configurations, and deploy robust, production-ready text-to-image models. \n",
    "\n",
    "Check out our other [tutorials](https://docs.pruna.ai/en/stable/docs_pruna/tutorials/index.html) for more examples on optimizing and evaluating large language models, text-to-video models using Pruna."
   ]
  }
 ],
 "metadata": {
  "kernelspec": {
   "display_name": "Python 3 (ipykernel)",
   "language": "python",
   "name": "python3"
  },
  "language_info": {
   "codemirror_mode": {
    "name": "ipython",
    "version": 3
   },
   "file_extension": ".py",
   "mimetype": "text/x-python",
   "name": "python",
   "nbconvert_exporter": "python",
   "pygments_lexer": "ipython3",
   "version": "3.12.1"
  }
 },
 "nbformat": 4,
 "nbformat_minor": 2
}
>>>>>>> 967a1307
<|MERGE_RESOLUTION|>--- conflicted
+++ resolved
@@ -1,5 +1,3 @@
-<<<<<<< HEAD
-=======
 {
  "cells": [
   {
@@ -506,5 +504,4 @@
  },
  "nbformat": 4,
  "nbformat_minor": 2
-}
->>>>>>> 967a1307
+}