--- conflicted
+++ resolved
@@ -139,19 +139,9 @@
         language: system
         stages: [pre-commit]
         types: [python]
-<<<<<<< HEAD
         exclude: |
           (?x)^(
             .*\.md$|
             .*\.svg$|
             ^docs/
-          )
-=======
-        exclude: "^docs/"
-      - id: trufflehog
-        name: TruffleHog
-        description: Detect secrets in your data.
-        entry: bash -c 'git diff --cached --name-only | xargs -I {} trufflehog filesystem {} --fail --no-update'
-        language: system
-        stages: ["pre-commit", "pre-push"]
->>>>>>> 792f980a
+          )