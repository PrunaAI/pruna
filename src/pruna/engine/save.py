# Copyright 2025 - Pruna AI GmbH. All rights reserved.
#
# Licensed under the Apache License, Version 2.0 (the "License");
# you may not use this file except in compliance with the License.
# You may obtain a copy of the License at
#
#     http://www.apache.org/licenses/LICENSE-2.0
#
# Unless required by applicable law or agreed to in writing, software
# distributed under the License is distributed on an "AS IS" BASIS,
# WITHOUT WARRANTIES OR CONDITIONS OF ANY KIND, either express or implied.
# See the License for the specific language governing permissions and
# limitations under the License.
import json
import os
import shutil
import tempfile
from copy import deepcopy
from enum import Enum
from functools import partial
from pathlib import Path
from typing import Any, List

import torch
import transformers
from huggingface_hub import upload_large_folder

from pruna.config.smash_config import SMASH_CONFIG_FILE_NAME, SmashConfig
from pruna.engine.load import (
    LOAD_FUNCTIONS,
    PICKLED_FILE_NAME,
    PIPELINE_INFO_FILE_NAME,
    SAVE_BEFORE_SMASH_CACHE_DIR,
)
from pruna.engine.model_checks import get_helpers
from pruna.logging.logger import pruna_logger


def save_pruna_model(model: Any, model_path: str, smash_config: SmashConfig) -> None:
    """
    Save the model to the specified directory.

    Parameters
    ----------
    model : Any
        The model to save.
    model_path : str
        The directory to save the model to.
    smash_config : SmashConfig
        The SmashConfig object containing the save and load functions.
    """
    if not os.path.exists(model_path):
        os.makedirs(model_path)
    # in the case of no specialized save functions, we use the model's original save function
    if len(smash_config.save_fns) == 0:
        pruna_logger.debug("Using model's original save function...")
        save_fn = original_save_fn

    # if save-before-move was the last operation, we simply move the already saved files, we have delt with them before
    elif smash_config.save_fns[-1] == SAVE_FUNCTIONS.save_before_apply.name:
        pruna_logger.debug("Moving saved model...")
        save_fn = save_before_apply

    # if the original save function was overwritten *once*, we can use the new save function
    elif len(smash_config.save_fns) == 1:
        pruna_logger.debug(f"Using new save function {smash_config.save_fns[-1]}...")
        save_fn = SAVE_FUNCTIONS[smash_config.save_fns[-1]]
        pruna_logger.debug(
            f"Overwriting original load function {smash_config.load_fn} with {smash_config.save_fns[-1]}..."
        )

    # in the case of multiple, specialized save functions, we default to pickled
    else:
        pruna_logger.debug(
            f"Several save functions stacked: {smash_config.save_fns}, defaulting to pickled"
        )
        save_fn = SAVE_FUNCTIONS.pickled
        smash_config.load_fn = LOAD_FUNCTIONS.pickled.name
    # execute selected save function
    save_fn(model, model_path, smash_config)

    # save smash config (includes tokenizer and processor)
    smash_config.save_to_json(model_path)


def save_pruna_model_to_hub(
    model: Any,
    smash_config: SmashConfig,
    repo_id: str,
    folder_path: str | Path = None,
    *,
    revision: str | None = None,
    private: bool = False,
    allow_patterns: List[str] | str | None = None,
    ignore_patterns: List[str] | str | None = None,
    num_workers: int | None = None,
    print_report: bool = True,
    print_report_every: int = 60,
) -> None:
    """
    Save the model to the specified directory

    Parameters
    ----------
    model : Any
        The model to save.
    smash_config : SmashConfig
        The SmashConfig object containing the save and load functions.
    repo_id : str
        The repository ID.
    folder_path : str | Path, optional
        The folder path to save the model to.
    revision : str | None, optional
        The revision of the model.
    private : bool, optional
        Whether the model is private.
    allow_patterns : List[str] | str | None, optional
        The allow patterns.
    ignore_patterns : List[str] | str | None, optional
        The ignore patterns.
    num_workers : int | None, optional
        The number of workers.
    print_report : bool, optional
        Whether to print the report.
    print_report_every : int, optional
        The print report every.

    Returns
    -------
    None
    """
    with tempfile.TemporaryDirectory(dir=folder_path) as temp_dir:
        # save the model
        save_pruna_model(model=model, model_path=temp_dir, smash_config=smash_config)

        # create model card
        template_path = Path(__file__).parent / "model_card_template.md"
        template = template_path.read_text()
        model_config = model_config = json.load(open(Path(temp_dir) / "config.json"))
        smash_config = smash_config = json.load(
            open(Path(temp_dir) / "smash_config.json")
        )
        content = template.format(
            repo_id=repo_id,
            model_config=json.dumps(model_config, indent=4),
            smash_config=json.dumps(smash_config, indent=4),
            library_name=smash_config["load_fn"],
        )
        with open(Path(temp_dir) / "README.md", "w") as f:
            f.write(content)

        # upload the model to the hub
        upload_large_folder(
            repo_id=repo_id,
            folder_path=temp_dir,
            repo_type="model",
            revision=revision,
            private=private,
            allow_patterns=allow_patterns,
            ignore_patterns=ignore_patterns,
            num_workers=num_workers,
            print_report=print_report,
            print_report_every=print_report_every,
        )


def original_save_fn(model: Any, model_path: str, smash_config: SmashConfig) -> None:
    """
    Save the model to the specified directory.

    Parameters
    ----------
    model : Any
        The model to save.
    model_path : str
        The directory to save the model to.
    smash_config : SmashConfig
        The SmashConfig object containing the save and load functions.
    """
    # catch any huggingface diffuser or transformer model and record which load function to use
    if "diffusers" in model.__module__:
        smash_config.load_fn = LOAD_FUNCTIONS.diffusers.name
        model.save_pretrained(model_path)

    elif "transformers" in model.__module__:
        smash_config.load_fn = LOAD_FUNCTIONS.transformers.name
        model.save_pretrained(model_path)

        # if the model is a transformers pipeline, we additionally save the pipeline info
        if isinstance(model, transformers.Pipeline):
            save_pipeline_info(model, model_path)

    # otherwise, resort to pickled saving
    else:
        save_pickled(model, model_path, smash_config)
        smash_config.load_fn = LOAD_FUNCTIONS.pickled.name


def save_pipeline_info(pipeline_obj: Any, save_directory: str) -> None:
    """
    Save pipeline information to a JSON file in the specified directory for easy loading.

    Parameters
    ----------
    pipeline_obj : Any
        The pipeline object to save.
    save_directory : str
        The directory to save the pipeline information to.
    """
    pruna_logger.info(f"Detected pipeline, saving info to {PIPELINE_INFO_FILE_NAME}")
    info = {
        "pipeline_type": type(pipeline_obj).__name__,
        "task": pipeline_obj.task,
    }

    filepath = os.path.join(save_directory, PIPELINE_INFO_FILE_NAME)

    with open(filepath, "w") as f:
        json.dump(info, f)


def save_before_apply(model: Any, model_path: str, smash_config: SmashConfig) -> None:
    """
    Save the model by moving already saved, temporary files into the model path.

    Parameters
    ----------
    model : Any
        The model to save.
    model_path : str
        The directory to save the model to.
    smash_config : SmashConfig
        The SmashConfig object containing the save and load functions.
    """
    save_dir = os.path.join(smash_config.cache_dir, SAVE_BEFORE_SMASH_CACHE_DIR)

    # load old smash config to get load_fn assigned previously
    # load json directly from file
    with open(os.path.join(save_dir, SMASH_CONFIG_FILE_NAME), "r") as f:
        old_smash_config = json.load(f)
    smash_config.load_fn = deepcopy(old_smash_config["load_fn"])
    del old_smash_config

    # move files in save dir into model path
    for file in os.listdir(save_dir):
        shutil.move(os.path.join(save_dir, file), os.path.join(model_path, file))


def save_pickled(model: Any, model_path: str, smash_config: SmashConfig) -> None:
    """
    Save the model by pickling it.

    Parameters
    ----------
    model : Any
        The model to save.
    model_path : str
        The directory to save the model to.
    smash_config : SmashConfig
        The SmashConfig object containing the save and load functions.
    """
    # helpers can not be pickled, we will disable and just reapply them later
    smash_helpers = get_helpers(model)
    for helper in smash_helpers:
        getattr(model, helper).disable()
    torch.save(model, os.path.join(model_path, PICKLED_FILE_NAME))
    smash_config.load_fn = LOAD_FUNCTIONS.pickled.name


def save_model_hqq(model: Any, model_path: str, smash_config: SmashConfig) -> None:
    """
    Save the model with HQQ functionality.

    Parameters
    ----------
    model : Any
        The model to save.
    model_path : str
        The directory to save the model to.
    smash_config : SmashConfig
        The SmashConfig object containing the save and load functions.
    """
    from hqq.engine.hf import HQQModelForCausalLM
    from hqq.models.hf.base import AutoHQQHFModel

    if isinstance(model, HQQModelForCausalLM):
        model.save_quantized(model_path)
    else:
        AutoHQQHFModel.save_quantized(model, model_path)

    smash_config.load_fn = LOAD_FUNCTIONS.hqq.name


def save_model_hqq_diffusers(
    model: Any, model_path: str, smash_config: SmashConfig
) -> None:
    """
    Save the pipeline by saving the quantized model with HQQ, and rest of the pipeline with diffusers.

    Parameters
    ----------
    model : Any
        The model to save.
    model_path : str
        The directory to save the model to.
    smash_config : SmashConfig
        The SmashConfig object containing the save and load functions.
    """
    from pruna.algorithms.quantization.hqq_diffusers import (
        HQQDiffusersQuantizer,
        construct_base_class,
    )

    hf_quantizer = HQQDiffusersQuantizer()
<<<<<<< HEAD
    AutoHQQHFDiffusersModel = construct_base_class(
        hf_quantizer.import_algorithm_packages()
    )
    if hasattr(model, "transformer"):
        AutoHQQHFDiffusersModel.save_quantized(
            model.transformer, model_path + "/transformer_quantized"
        )
        del model.transformer
=======
    auto_hqq_hf_diffusers_model = construct_base_class(hf_quantizer.import_algorithm_packages())
    if hasattr(model, "transformer"):
        # save the backbone
        auto_hqq_hf_diffusers_model.save_quantized(model.transformer, os.path.join(model_path, "backbone_quantized"))
        transformer_backup = model.transformer
        model.transformer = None
        # save the rest of the pipeline
>>>>>>> 22fe4d4c
        model.save_pretrained(model_path)
        model.transformer = transformer_backup
    elif hasattr(model, "unet"):
<<<<<<< HEAD
        AutoHQQHFDiffusersModel.save_quantized(
            model.unet, model_path + "/unet_quantized"
        )
        del model.unet
=======
        # save the backbone
        auto_hqq_hf_diffusers_model.save_quantized(model.unet, os.path.join(model_path, "backbone_quantized"))
        unet_backup = model.unet
        model.unet = None
        # save the rest of the pipeline
>>>>>>> 22fe4d4c
        model.save_pretrained(model_path)
        model.unet = unet_backup
    else:
        auto_hqq_hf_diffusers_model.save_quantized(model, model_path)
    smash_config.load_fn = LOAD_FUNCTIONS.hqq_diffusers.name


def save_quantized(model: Any, model_path: str, smash_config: SmashConfig) -> None:
    """
    Save the model by saving the quantized model.

    Parameters
    ----------
    model : Any
        The model to save.
    model_path : str
        The directory to save the model to.
    smash_config : SmashConfig
        The SmashConfig object containing the save and load functions.
    """
    model.save_quantized(model_path)
    smash_config.load_fn = LOAD_FUNCTIONS.awq_quantized.name


def reapply(model: Any, model_path: str, smash_config: SmashConfig) -> None:
    """
    Reapply the model.

    Parameters
    ----------
    model : Any
        The model to reapply.
    model_path : str
        The directory to reapply the model to.
    smash_config : SmashConfig
        The SmashConfig object containing the save and load functions.
    """
    raise ValueError("Reapply function is not a save function to call directly")


class SAVE_FUNCTIONS(Enum):  # noqa: N801
    """
    Enumeration of save functions for different model types.

    This enum provides callable functions for saving different types of models,
    including pickled models, IPEX LLM models, HQQ models, AWQ quantized models,
    and models that need to be saved before applying transformations.

    Parameters
    ----------
    value : callable
        The save function to be called.
    names : str
        The name of the enum member.
    module : str
        The module where the enum is defined.
    qualname : str
        The qualified name of the enum.
    type : type
        The type of the enum.
    start : int
        The start index for auto-numbering enum values.

    Examples
    --------
    >>> SAVE_FUNCTIONS.pickled(model, save_path, smash_config)
    # Model saved to disk in pickled format
    """

    pickled = partial(save_pickled)
    hqq = partial(save_model_hqq)
    hqq_diffusers = partial(save_model_hqq_diffusers)
    awq_quantized = partial(save_quantized)
    save_before_apply = partial(save_before_apply)
    reapply = partial(reapply)

    def __call__(self, *args, **kwargs) -> None:
        """
        Call the save function.

        Parameters
        ----------
        args : Any
            The arguments to pass to the save function.
        kwargs : Any
            The keyword arguments to pass to the save function.
        """
        if self.value is not None:
            self.value(*args, **kwargs)<|MERGE_RESOLUTION|>--- conflicted
+++ resolved
@@ -312,7 +312,6 @@
     )
 
     hf_quantizer = HQQDiffusersQuantizer()
-<<<<<<< HEAD
     AutoHQQHFDiffusersModel = construct_base_class(
         hf_quantizer.import_algorithm_packages()
     )
@@ -321,30 +320,13 @@
             model.transformer, model_path + "/transformer_quantized"
         )
         del model.transformer
-=======
-    auto_hqq_hf_diffusers_model = construct_base_class(hf_quantizer.import_algorithm_packages())
-    if hasattr(model, "transformer"):
-        # save the backbone
-        auto_hqq_hf_diffusers_model.save_quantized(model.transformer, os.path.join(model_path, "backbone_quantized"))
-        transformer_backup = model.transformer
-        model.transformer = None
-        # save the rest of the pipeline
->>>>>>> 22fe4d4c
         model.save_pretrained(model_path)
         model.transformer = transformer_backup
     elif hasattr(model, "unet"):
-<<<<<<< HEAD
         AutoHQQHFDiffusersModel.save_quantized(
             model.unet, model_path + "/unet_quantized"
         )
         del model.unet
-=======
-        # save the backbone
-        auto_hqq_hf_diffusers_model.save_quantized(model.unet, os.path.join(model_path, "backbone_quantized"))
-        unet_backup = model.unet
-        model.unet = None
-        # save the rest of the pipeline
->>>>>>> 22fe4d4c
         model.save_pretrained(model_path)
         model.unet = unet_backup
     else:
