--- conflicted
+++ resolved
@@ -45,7 +45,6 @@
     "Programming Language :: Python :: 3.12",
 ]
 
-<<<<<<< HEAD
 dependencies = [
     "wget",
     "torch==2.7.0",
@@ -96,91 +95,6 @@
     "torchao",
     "llmcompressor",
 ]
-=======
-[[tool.poetry.source]]
-name = "pruna"
-url = "https://prunaai.pythonanywhere.com/"
-priority = "supplemental"
-
-[tool.poetry.dependencies]
-python = ">=3.9,<3.13"
-wget = "*"
-torch = "2.7.0"
-torchvision = "0.22.0"
-torchmetrics = { version = "*", extras = ["image"] }
-requests = ">=2.31.0"
-transformers = "*"
-pillow = ">=9.5.0"
-pytorch-lightning = "*"
-huggingface-hub = { version = ">=0.30.0", extras = ["hf-xet"] }
-datasets = ">=0.34"
-jsonschema = "*"
-numpy = ">=1.24.4"
-setuptools = "*"
-packaging = "*"
-diffusers = ">=0.21.4"
-platformdirs = "*"
-torch_pruning = "*"
-python-dotenv = "*"
-ConfigSpace = ">=1.2.1"
-cython = "*"  # Consider removing if Cython is only needed for building
-lago-python-client = "*"
-sentencepiece = "*"
-blobfile = "*"
-librosa = "*"
-openvino = "*"
-soundfile = "*"
-ipywidgets = ">=8.1.5"
-DeepCache = "*"
-colorama = "*"
-protobuf = "*"
-peft = "*"
-optuna = "*"
-trl = "*"
-opentelemetry-api = ">=1.30.0"
-opentelemetry-sdk = ">=1.30.0"
-opentelemetry-exporter-otlp = ">=1.29.0"
-codecarbon = "*"
-pynvml = "*"
-thop = "*"
-timm = "*"
-# bitsandbytes is not supported on macOS arm64
-bitsandbytes = { version = "*", markers = "sys_platform != 'darwin' or platform_machine != 'arm64'" }
-optimum-quanto = ">=0.2.5"
-optimum = "*"
-ctranslate2 = "==4.5.0"
-whisper-s2t = "==1.3.0"
-hqq = "<0.2.7" # pinned to 0.2.6 to avoid re-loading model bug introduced in 0.2.7
-torchao = "*"
-llmcompressor = "*"
-# Added Optional Dependencies from Extras
-ruff = { version = "*", optional = true, markers = "extra == 'dev' or extra == 'tests'" }
-jupyterlab = { version = "*", optional = true, markers = "extra == 'dev' or extra == 'tests'" }
-notebook = { version = "*", optional = true, markers = "extra == 'dev'" }
-pre-commit = { version = "*", optional = true, markers = "extra == 'dev'" }
-build = { version = "*", optional = true, markers = "extra == 'dev'" }
-twine = { version = "*", optional = true, markers = "extra == 'dev'" }
-pyc-wheel = { version = "*", optional = true, markers = "extra == 'dev'" }
-pytest-cov = { version = "*", optional = true, markers = "extra == 'tests'" }
-coverage = { version = "*", optional = true, markers = "extra == 'tests'" }
-pytest = { version = "7.4.4", optional = true, markers = "extra == 'tests'" }
-docutils = { version = "*", optional = true, markers = "extra == 'tests'" }
-xformers = { version = "==0.0.30", optional = true, markers = "extra == 'stable-fast' or extra == 'full'" }
-stable-fast-pruna = { version = "1.0.7", optional = true, markers = "extra == 'stable-fast' or extra == 'full'" }
-numpydoc-validation = { version = "*", optional = true, markers = "extra == 'dev' or extra == 'tests'" }
-mypy = { version = "*", optional = true, markers = "extra == 'tests'" }
-types-PyYAML = { version = "*", optional = true, markers = "extra == 'tests'" }
-# gptqmodel with version 4.0.0.dev0+cu126torch2.7 is not supported on macOS arm64
-gptqmodel = [
-    { version = "==4.0.0.dev0+cu126torch2.7", optional = true, markers = "extra == 'gptq' and (sys_platform != 'darwin' or platform_machine != 'arm64')" },
-    { version = "*", optional = true, markers = "extra == 'gptq' and (sys_platform == 'darwin' and platform_machine == 'arm64')" }
-]
-logbar = { version = "*", optional = true, markers = "extra == 'gptq'" }
-tokenicer = { version = "*", optional = true, markers = "extra == 'gptq'" }
-threadpoolctl = { version = "*", optional = true, markers = "extra == 'gptq'" }
-device-smi = { version = "*", optional = true, markers = "extra == 'gptq'" }
-random-word = { version = "*", optional = true, markers = "extra == 'gptq'" }
->>>>>>> 01a57b2a
 
 [project.optional-dependencies]
 stable-fast = [
@@ -188,7 +102,8 @@
     "stable-fast-pruna==1.0.7",
 ]
 gptq = [
-    "gptqmodel==4.0.0.dev0+cu126torch2.7",
+    "gptqmodel==4.0.0.dev0+cu126torch2.7; sys_platform != 'darwin' or platform_machine != 'arm64'",
+    "gptqmodel; sys_platform == 'darwin' and platform_machine == 'arm64'",
     "logbar",
     "tokenicer",
     "threadpoolctl",
